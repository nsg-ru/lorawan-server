--- conflicted
+++ resolved
@@ -320,26 +320,7 @@
             lager:error("Cluster: can't join myself: ~s", [NodeName]),
             {error, {cant_join_self, NodeName}};
         {_, pong} ->
-<<<<<<< HEAD
             rpc:call(node(), ?MODULE, join, [NodeName], 10000);
-=======
-            application:stop(lorawan_server),
-            application:stop(mnesia),
-            mnesia:delete_schema([node()]),
-            application:start(mnesia),
-            case mnesia:change_config(extra_db_nodes, [NodeName]) of
-                {ok, [NodeName]} ->
-                    mnesia:change_table_copy_type(schema, node(), disc_copies),
-                    [ {atomic, ok} = mnesia:add_table_copy(T, node(), disc_copies)
-                        || T <- mnesia:system_info(tables)--[schema]],
-                    ok = mnesia:wait_for_tables(mnesia:system_info(local_tables), 10000),
-                    lager:info("Joining cluster success"),
-                    application:start(lorawan_server);
-                {error, Reason} ->
-                    lager:error("Cluster copy schema: ~p", [Reason]),
-                    {error, Reason}
-            end;
->>>>>>> 401b688b
         _ ->
             lager:error("Cluster node is unreachable: ~s", [NodeName]),
             {error, {node_unreachable, NodeName}}
@@ -383,11 +364,9 @@
 leave([Master|_], NodeName) ->
     application:stop(lorawan_server),
     application:stop(mnesia),
-    rpc:call(Master, mnesia, del_table_copy, [schema, Node]),
+    rpc:call(Master, mnesia, del_table_copy, [schema, NodeName]),
     mnesia:delete_schema([node()]),
     init:stop(),
     ok.
 
-    {atomic, ok} = mnesia:del_table_copy(schema, NodeName).
-
 % end of file